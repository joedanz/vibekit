import {
  ApiClient,
  ApiClientInMemoryContextProvider,
  GetServicePortsResult,
} from "@northflank/js-client";
import { AgentType, getDockerImageForAgent } from "@vibe-kit/sdk";

// Define the interfaces we need from the SDK
export interface SandboxExecutionResult {
  exitCode: number;
  stdout: string;
  stderr: string;
}

export interface SandboxCommandOptions {
  timeoutMs?: number;
  background?: boolean;
  onStdout?: (data: string) => void;
  onStderr?: (data: string) => void;
}

export interface SandboxCommands {
  run(
    command: string,
    options?: SandboxCommandOptions
  ): Promise<SandboxExecutionResult>;
}

export interface SandboxInstance {
  sandboxId: string;
  commands: SandboxCommands;
  kill(): Promise<void>;
  pause(): Promise<void>;
  getHost(port: number): Promise<string>;
}

export interface SandboxProvider {
  create(
    envs?: Record<string, string>,
<<<<<<< HEAD
    agentType?: AgentType,
=======
    agentType?: "codex" | "claude" | "opencode" | "gemini" | "grok" | "qwen",
>>>>>>> 95f49aff
    workingDirectory?: string
  ): Promise<SandboxInstance>;
  resume(sandboxId: string): Promise<SandboxInstance>;
}

<<<<<<< HEAD
=======
export type AgentType = "codex" | "claude" | "opencode" | "gemini" | "grok" | "qwen";

>>>>>>> 95f49aff
export interface NorthflankConfig {
  apiKey: string;
  image?: string;
  projectId: string;
  billingPlan?: string;
  persistentVolumeStorage?: number;
  workingDirectory?: string;
}

<<<<<<< HEAD
=======
// Helper function to get Docker image based on agent type
const getDockerImageFromAgentType = (agentType?: AgentType) => {
  if (agentType === "codex") {
    return "superagentai/vibekit-codex:1.0";
  } else if (agentType === "claude") {
    return "superagentai/vibekit-claude:1.0";
  } else if (agentType === "opencode") {
    return "superagentai/vibekit-opencode:1.0";
  } else if (agentType === "gemini") {
    return "superagentai/vibekit-gemini:1.0";
  } else if (agentType === "grok") {
    return "superagentai/vibekit-grok-cli:1.0";
  } else if (agentType === "qwen") {
    return "superagentai/vibekit-qwen:1.0";
  }
  return "ubuntu:22.04";
};
>>>>>>> 95f49aff

export class NorthflankSandboxInstance implements SandboxInstance {
  constructor(
    private apiClient: ApiClient,
    public sandboxId: string,
    private projectId: string,
    private workingDirectory: string
  ) {}

  get commands(): SandboxCommands {
    return {
      run: async (command: string, options?: SandboxCommandOptions) => {
        if (options?.background) {
          const handle = await this.apiClient.exec.execServiceSession(
            {
              projectId: this.projectId,
              serviceId: this.sandboxId,
            },
            {
              shell: `bash -c`,
              command,
            }
          );

          handle.stdErr.on("data", (data) =>
            options.onStderr?.(data.toString())
          );
          handle.stdOut.on("data", (data) =>
            options.onStdout?.(data.toString())
          );

          return {
            exitCode: 0,
            stdout: "Background command started successfully",
            stderr: "",
          };
        }

        const handle = await this.apiClient.exec.execServiceSession(
          {
            projectId: this.projectId,
            serviceId: this.sandboxId,
          },
          {
            shell: `bash -c`,
            command,
          }
        );

        const stdoutChunks: string[] = [];
        const stderrChunks: string[] = [];

        handle.stdOut.on("data", (data) => {
          const chunk = data.toString();
          stdoutChunks.push(chunk);
          options?.onStdout?.(chunk);
        });

        handle.stdErr.on("data", (data) => {
          const chunk = data.toString();
          stderrChunks.push(chunk);
          options?.onStderr?.(chunk);
        });

        const result = await handle.waitForCommandResult();

        const fullStdout = stdoutChunks.join("");
        const fullStderr = stderrChunks.join("");

        return {
          exitCode: result.exitCode,
          stdout: fullStdout,
          stderr: fullStderr,
        };
      },
    };
  }

  async kill(): Promise<void> {
    if (this.apiClient && this.sandboxId) {
      await this.apiClient.delete.service({
        parameters: {
          projectId: this.projectId,
          serviceId: this.sandboxId,
        },
      });
    }
  }

  async pause(): Promise<void> {
    await this.apiClient.scale.service({
      parameters: {
        projectId: this.projectId,
        serviceId: this.sandboxId,
      },
      data: {
        instances: 0,
      },
    });
  }

  async getHost(port: number): Promise<string> {
    const existingPorts = await this.apiClient.get.service.ports({
      parameters: {
        projectId: this.projectId,
        serviceId: this.sandboxId,
      },
    });

    const existingPort = existingPorts.data.ports?.find(
      (p) => p.internalPort === port
    );
    if (existingPort) {
      const host = existingPort.dns;
      if (host) {
        return host;
      }
    }

    const input = [
      ...existingPorts.data.ports
        .filter((p) => p.internalPort === port)
        .map((port) => ({
          id: port.id,
          name: port.name,
          internalPort: port.internalPort,
          public: port.public,
          protocol: port.protocol,
          domains: port.domains.map((domain) => domain.name),
        })),
      {
        name: `p-${port}`,
        internalPort: port,
        public: true,
        protocol: "HTTP" as const,
      },
    ].filter(Boolean);

    await this.apiClient.update.service.ports({
      parameters: {
        projectId: this.projectId,
        serviceId: this.sandboxId,
      },
      data: {
        ports: input,
      },
    });

    const newPorts = await this.apiClient.get.service.ports({
      parameters: {
        projectId: this.projectId,
        serviceId: this.sandboxId,
      },
    });

    return (
      newPorts.data.ports?.find(
        (p: GetServicePortsResult["ports"][number]) => p.internalPort === port
      )?.dns || ""
    );
  }
}

export class NorthflankSandboxProvider implements SandboxProvider {
  private static readonly DefaultBillingPlan = "nf-compute-200";
  private static readonly DefaultPersistentVolume = "/var/vibe0";
  private static readonly DefaultPersistentVolumeStorage = 10240; // 10GiB
  private static readonly StatusPollInterval = 1_000; // 1 second
  private static readonly MaxPollTimeout = 300000; // 5 minutes

  constructor(private config: NorthflankConfig) {}

  private async buildAPIClient(projectId: string, apiKey: string) {
    const contextProvider = new ApiClientInMemoryContextProvider();
    await contextProvider.addContext({
      name: "vibekit",
      project: projectId,
      token: apiKey,
    });
    return new ApiClient(contextProvider, { throwErrorOnHttpErrorCode: true });
  }

  private async getServiceStatus(
    apiClient: ApiClient,
    sandboxId: string,
    projectId: string
  ) {
    const deployment = await apiClient.get.service({
      parameters: {
        projectId: projectId,
        serviceId: sandboxId,
      },
    });
    return deployment.data?.status?.deployment?.status;
  }

  private async waitForSandbox(
    apiClient: ApiClient,
    sandboxId: string,
    projectId: string
  ): Promise<void> {
    const startTime = Date.now();

    while (Date.now() - startTime < NorthflankSandboxProvider.MaxPollTimeout) {
      const status = await this.getServiceStatus(
        apiClient,
        sandboxId,
        projectId
      );

      if (status === "COMPLETED") {
        return;
      }

      if (status === "FAILED") {
        throw new Error(`Sandbox deployment failed for ${sandboxId}`);
      }

      await new Promise((resolve) =>
        setTimeout(resolve, NorthflankSandboxProvider.StatusPollInterval)
      );
    }

    throw new Error(`Timeout waiting for sandbox ${sandboxId} to be ready`);
  }

  private generateSandboxId(): string {
    const uuid = crypto.randomUUID().split("-");
    return `sandbox-${uuid[4]}`;
  }

  async create(
    envs?: Record<string, string>,
    agentType?: AgentType,
    workingDirectory?: string
  ): Promise<SandboxInstance> {
    if (!this.config.projectId || !this.config.apiKey) {
      throw new Error(
        "Northflank sandbox configuration missing one of required parameters: projectId, apiKey"
      );
    }

    const apiClient = await this.buildAPIClient(
      this.config.projectId,
      this.config.apiKey
    );

    const sandboxId = this.generateSandboxId();

    // Use the working directory from the method parameter or config
    const finalWorkingDirectory =
      workingDirectory ||
      this.config.workingDirectory ||
      NorthflankSandboxProvider.DefaultPersistentVolume;

    await apiClient.create.service.deployment({
      parameters: {
        projectId: this.config.projectId,
      },
      data: {
        name: sandboxId,
        billing: {
          deploymentPlan:
            this.config.billingPlan ||
            NorthflankSandboxProvider.DefaultBillingPlan,
        },
        deployment: {
          instances: 0,
          external: {
            imagePath:
              this.config.image || getDockerImageForAgent(agentType),
          },
          storage: {
            ephemeralStorage: {
              storageSize: 2048,
            },
          },
        },
        runtimeEnvironment: envs || {},
      },
    });

    await apiClient.create.volume({
      parameters: {
        projectId: this.config.projectId,
      },
      data: {
        name: `Data-${sandboxId}`,
        mounts: [
          {
            containerMountPath: finalWorkingDirectory,
          },
        ],
        spec: {
          accessMode: "ReadWriteMany",
          storageClassName: "ssd",
          storageSize:
            this.config.persistentVolumeStorage ??
            NorthflankSandboxProvider.DefaultPersistentVolumeStorage,
        },
        attachedObjects: [
          {
            id: sandboxId,
            type: "service",
          },
        ],
      },
    });

    await apiClient.scale.service({
      parameters: {
        projectId: this.config.projectId,
        serviceId: sandboxId,
      },
      data: {
        instances: 1,
      },
    });

    await this.waitForSandbox(apiClient, sandboxId, this.config.projectId);

    return new NorthflankSandboxInstance(
      apiClient,
      sandboxId,
      this.config.projectId,
      finalWorkingDirectory
    );
  }

  async resume(sandboxId: string): Promise<SandboxInstance> {
    if (!this.config.projectId || !this.config.apiKey) {
      throw new Error(
        "Northflank sandbox configuration missing one of required parameters: projectId, apiKey"
      );
    }

    const apiClient = await this.buildAPIClient(
      this.config.projectId,
      this.config.apiKey
    );
    await apiClient.scale.service({
      parameters: {
        projectId: this.config.projectId,
        serviceId: sandboxId,
      },
      data: {
        instances: 1,
      },
    });

    // Wait for the service to be ready before returning the instance
    await this.waitForSandbox(apiClient, sandboxId, this.config.projectId);

    return new NorthflankSandboxInstance(
      apiClient,
      sandboxId,
      this.config.projectId,
      this.config.workingDirectory ||
        NorthflankSandboxProvider.DefaultPersistentVolume
    );
  }
}

export function createNorthflankProvider(
  config: NorthflankConfig
): NorthflankSandboxProvider {
  return new NorthflankSandboxProvider(config);
}<|MERGE_RESOLUTION|>--- conflicted
+++ resolved
@@ -37,21 +37,12 @@
 export interface SandboxProvider {
   create(
     envs?: Record<string, string>,
-<<<<<<< HEAD
     agentType?: AgentType,
-=======
-    agentType?: "codex" | "claude" | "opencode" | "gemini" | "grok" | "qwen",
->>>>>>> 95f49aff
     workingDirectory?: string
   ): Promise<SandboxInstance>;
   resume(sandboxId: string): Promise<SandboxInstance>;
 }
 
-<<<<<<< HEAD
-=======
-export type AgentType = "codex" | "claude" | "opencode" | "gemini" | "grok" | "qwen";
-
->>>>>>> 95f49aff
 export interface NorthflankConfig {
   apiKey: string;
   image?: string;
@@ -60,27 +51,6 @@
   persistentVolumeStorage?: number;
   workingDirectory?: string;
 }
-
-<<<<<<< HEAD
-=======
-// Helper function to get Docker image based on agent type
-const getDockerImageFromAgentType = (agentType?: AgentType) => {
-  if (agentType === "codex") {
-    return "superagentai/vibekit-codex:1.0";
-  } else if (agentType === "claude") {
-    return "superagentai/vibekit-claude:1.0";
-  } else if (agentType === "opencode") {
-    return "superagentai/vibekit-opencode:1.0";
-  } else if (agentType === "gemini") {
-    return "superagentai/vibekit-gemini:1.0";
-  } else if (agentType === "grok") {
-    return "superagentai/vibekit-grok-cli:1.0";
-  } else if (agentType === "qwen") {
-    return "superagentai/vibekit-qwen:1.0";
-  }
-  return "ubuntu:22.04";
-};
->>>>>>> 95f49aff
 
 export class NorthflankSandboxInstance implements SandboxInstance {
   constructor(
