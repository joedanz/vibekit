--- conflicted
+++ resolved
@@ -2,7 +2,6 @@
 
 export default defineConfig({
   // Main package and agents (with TypeScript declarations)
-<<<<<<< HEAD
   {
     entry: {
       index: "src/index.ts",
@@ -24,16 +23,6 @@
     splitting: false,
     sourcemap: true,
     outDir: "dist",
-=======
-  entry: {
-    index: "src/index.ts",
-    "agents/base": "src/agents/base.ts",
-    "agents/claude": "src/agents/claude.ts",
-    "agents/codex": "src/agents/codex.ts",
-    "agents/gemini": "src/agents/gemini.ts",
-    "agents/opencode": "src/agents/opencode.ts",
-    "agents/utils": "src/agents/utils.ts",
->>>>>>> 9b85a753
   },
   format: ["esm", "cjs"],
   dts: true,
