{
  "name": "@vibe-kit/sdk",
  "version": "0.0.55",
  "type": "module",
  "main": "dist/index.js",
  "types": "dist/index.d.ts",

  "exports": {
    ".": {
      "types": "./dist/index.d.ts",
      "import": "./dist/index.js",
      "require": "./dist/index.cjs"
    },
    "./agents/*": {
      "types": "./dist/agents/*.d.ts",
      "import": "./dist/agents/*.js",
      "require": "./dist/agents/*.cjs"
    }
  },
  "scripts": {
    "build": "tsup",
    "dev": "tsup src/index.ts --watch",
    "type-check": "tsc --noEmit"
  },
  "dependencies": {
    "@ai-sdk/anthropic": "^1.2.12",
    "@ai-sdk/openai": "^1.3.22",
    "@ai-sdk/openai-compatible": "^0.2.14",
    "@opentelemetry/api": "^1.9.0",
    "@opentelemetry/auto-instrumentations-node": "^0.59.0",
    "@opentelemetry/exporter-metrics-otlp-http": "^0.201.1",
    "@opentelemetry/exporter-otlp-http": "^0.26.0",
    "@opentelemetry/exporter-trace-otlp-http": "^0.201.1",
    "@opentelemetry/instrumentation": "^0.201.1",
    "@opentelemetry/resources": "^2.0.1",
    "@opentelemetry/sdk-metrics": "^2.0.1",
    "@opentelemetry/sdk-node": "^0.201.1",
    "@opentelemetry/semantic-conventions": "^1.34.0",
    "@types/uuid": "^10.0.0",
    "ai": "^4.3.16",
<<<<<<< HEAD
    "better-sqlite3": "^12.2.0",
    "cfonts": "^3.3.0",
    "chalk": "^5.3.0",
    "commander": "^12.1.0",
    "drizzle-orm": "^0.44.3",
    "enquirer": "^2.4.1",
    "execa": "^9.5.1",
    "open": "^10.2.0",
    "ora": "^8.2.0",
    "sqlite3": "^5.1.7",
=======
>>>>>>> f5a3637a
    "uuid": "^11.1.0",
    "zod": "^3.25.76"
  },
  "peerDependencies": {
    "@vibe-kit/db": "*"
  },
  "devDependencies": {
    "@types/node": "^22.15.18",
    "@types/sqlite3": "^3.1.11",
    "tsup": "^8.4.0",
    "typescript": "^5.8.3"
  }
}<|MERGE_RESOLUTION|>--- conflicted
+++ resolved
@@ -38,7 +38,6 @@
     "@opentelemetry/semantic-conventions": "^1.34.0",
     "@types/uuid": "^10.0.0",
     "ai": "^4.3.16",
-<<<<<<< HEAD
     "better-sqlite3": "^12.2.0",
     "cfonts": "^3.3.0",
     "chalk": "^5.3.0",
@@ -49,8 +48,6 @@
     "open": "^10.2.0",
     "ora": "^8.2.0",
     "sqlite3": "^5.1.7",
-=======
->>>>>>> f5a3637a
     "uuid": "^11.1.0",
     "zod": "^3.25.76"
   },
