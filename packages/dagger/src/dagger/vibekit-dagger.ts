--- conflicted
+++ resolved
@@ -305,13 +305,9 @@
       preferRegistryImages: config.preferRegistryImages,
       pushImages: config.pushImages,
       privateRegistry: config.privateRegistry,
-<<<<<<< HEAD
-      dockerHubUser: config.dockerHubUser,
-=======
       dockerHubUser: registryUser,  // For backward compatibility
       registryUser: registryUser,
       registryName: config.registryName,
->>>>>>> 9fa4f119
       retryAttempts: config.retryAttempts,
       retryDelayMs: config.retryDelayMs,
       logger,
@@ -626,26 +622,6 @@
     if (registryModule) {
       const { ImageResolver: SharedImageResolver } = registryModule;
       
-<<<<<<< HEAD
-      const dockerHubRegistry = new DockerHubRegistry({ logger });
-      const registryManager = new RegistryManager({
-        defaultRegistry: 'dockerhub',
-        logger,
-      });
-      registryManager.registerRegistry('dockerhub', dockerHubRegistry);
-
-      const imageResolver = new SharedImageResolver({
-        preferRegistryImages: config.preferRegistryImages,
-        pushImages: config.pushImages,
-        privateRegistry: config.privateRegistry,
-        dockerHubUser: config.dockerHubUser,
-        retryAttempts: config.retryAttempts,
-        retryDelayMs: config.retryDelayMs,
-        logger,
-      }, registryManager);
-
-      return await imageResolver.prebuildImages(selectedAgents);
-=======
       // Use the factory to create registry manager with appropriate registry
       const registryManager = await createRegistryManager(config, logger);
       if (registryManager) {
@@ -665,7 +641,6 @@
 
         return await imageResolver.prebuildImages(selectedAgents);
       }
->>>>>>> 9fa4f119
     }
   } catch (error) {
     logger.warn("Failed to use shared image resolver, falling back to basic prebuilding:", error);
