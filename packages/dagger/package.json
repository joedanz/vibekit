{
  "name": "@vibe-kit/dagger",
<<<<<<< HEAD
  "version": "0.0.2",
=======
  "version": "0.0.3",
  "description": "Local sandbox provider for Vibekit using Dagger",
>>>>>>> 9de02e1b
  "type": "module",
  "description": "Local sandbox provider for Vibekit using Dagger",
  "main": "dist/index.js",
  "types": "dist/index.d.ts",
  "files": [
    "dist/**/*",
    "README.md"
  ],
  "scripts": {
    "build": "tsup",
    "build:types": "tsup --dts-only",
    "dev": "tsup src/index.ts --watch",
    "test": "vitest",
    "type-check": "tsc --noEmit"
  },
  "keywords": [
    "vibekit",
    "local",
    "sandbox",
    "dagger",
    "development"
  ],
  "author": "Superagent-AI",
  "license": "MIT",
  "repository": {
    "type": "git",
    "url": "https://github.com/superagent-ai/vibekit.git",
    "directory": "packages/dagger"
  },
  "engines": {
    "node": ">=18.0.0"
  },
  "dependencies": {
    "@dagger.io/dagger": "^0.18.14",
    "@octokit/rest": "^22.0.0",
    "execa": "^9.0.0",
    "fs-extra": "^11.2.0",
    "which": "^4.0.0"
  },
  "devDependencies": {
    "@types/fs-extra": "^11.0.4",
    "@types/node": "^22.15.18",
    "@types/which": "^3.0.0",
    "tsup": "^8.4.0",
    "typescript": "^5.8.3",
    "vitest": "^3.1.3"
  },
  "peerDependencies": {
    "@vibe-kit/sdk": "*"
  }
}<|MERGE_RESOLUTION|>--- conflicted
+++ resolved
@@ -1,11 +1,6 @@
 {
   "name": "@vibe-kit/dagger",
-<<<<<<< HEAD
-  "version": "0.0.2",
-=======
   "version": "0.0.3",
-  "description": "Local sandbox provider for Vibekit using Dagger",
->>>>>>> 9de02e1b
   "type": "module",
   "description": "Local sandbox provider for Vibekit using Dagger",
   "main": "dist/index.js",
