{
    "name": "@vibe-kit/sdk",
    "type": "module",
    "main": "packages/vibekit/dist/index.js",
    "types": "packages/vibekit/dist/index.d.ts",
    "version": "0.0.48-rc.1",
    "bin": {
        "vibekit": "./packages/vibekit/dist/cli/index.js"
    },
    "engines": {
        "node": ">=18.0.0"
    },
    "workspaces": [
        "packages/*"
    ],
    "exports": {
        ".": {
            "types": "./packages/vibekit/dist/index.d.ts",
            "import": "./packages/vibekit/dist/index.js",
            "require": "./packages/vibekit/dist/index.cjs"
        },
        "./agents/*": {
            "types": "./packages/vibekit/dist/agents/*.d.ts",
            "import": "./packages/vibekit/dist/agents/*.js",
            "require": "./packages/vibekit/dist/agents/*.cjs"
        }
    },
    "scripts": {
        "build": "npm run build --workspaces",
        "build:packages": "npm run build --workspace=packages/e2b && npm run build --workspace=packages/daytona && npm run build --workspace=packages/northflank && npm run build --workspace=packages/local && npm run build --workspace=packages/vibekit",
        "dev": "npm run dev --workspace=packages/vibekit",
<<<<<<< HEAD
        "type-check": "npm run type-check --workspaces",
        "test": "vitest",
        "benchmark": "tsx scripts/run-benchmarks.ts",
        "benchmark:quick": "tsx scripts/run-benchmarks.ts quick",
        "benchmark:stress": "tsx scripts/run-benchmarks.ts stress",
        "benchmark:production": "tsx scripts/run-benchmarks.ts production",
        "benchmark:all": "tsx scripts/run-benchmarks.ts all",
        "benchmark:help": "tsx scripts/run-benchmarks.ts help"
=======
        "type-check": "npm run build:types --workspace=packages/local && npm run type-check --workspaces",
        "test": "vitest"
>>>>>>> 64eb7762
    },
    "devDependencies": {
        "@types/node": "^22.15.18",
        "@vitest/coverage-v8": "^3.1.3",
        "tsup": "^8.4.0",
        "tsx": "^4.7.0",
        "typescript": "^5.8.3",
        "vitest": "^3.1.3"
    },
    "dependencies": {
        "@dagger.io/dagger": "^0.18.14",
        "@octokit/rest": "^22.0.0",
        "dotenv": "^17.2.0"
    }
}<|MERGE_RESOLUTION|>--- conflicted
+++ resolved
@@ -29,8 +29,7 @@
         "build": "npm run build --workspaces",
         "build:packages": "npm run build --workspace=packages/e2b && npm run build --workspace=packages/daytona && npm run build --workspace=packages/northflank && npm run build --workspace=packages/local && npm run build --workspace=packages/vibekit",
         "dev": "npm run dev --workspace=packages/vibekit",
-<<<<<<< HEAD
-        "type-check": "npm run type-check --workspaces",
+        "type-check": "npm run build:types --workspace=packages/local && npm run type-check --workspaces",
         "test": "vitest",
         "benchmark": "tsx scripts/run-benchmarks.ts",
         "benchmark:quick": "tsx scripts/run-benchmarks.ts quick",
@@ -38,10 +37,6 @@
         "benchmark:production": "tsx scripts/run-benchmarks.ts production",
         "benchmark:all": "tsx scripts/run-benchmarks.ts all",
         "benchmark:help": "tsx scripts/run-benchmarks.ts help"
-=======
-        "type-check": "npm run build:types --workspace=packages/local && npm run type-check --workspaces",
-        "test": "vitest"
->>>>>>> 64eb7762
     },
     "devDependencies": {
         "@types/node": "^22.15.18",
