--- conflicted
+++ resolved
@@ -92,16 +92,7 @@
               "supported-sandboxes/modal",
               "supported-sandboxes/northflank"
             ]
-<<<<<<< HEAD
-          }
-        ]
-      },
-      {
-        "tab": "API",
-        "groups": [
-=======
-          },
->>>>>>> 3f536e9b
+          },
           {
             "group": "SDK Reference",
             "pages": [
@@ -127,22 +118,8 @@
           {
             "group": "Getting Started",
             "pages": [
-<<<<<<< HEAD
-              "cli/overview",
-              "cli/installation",
-              "cli/quick-reference"
-            ]
-          },
-          {
-            "group": "Commands",
-            "pages": [
-              "cli/commands/init",
-              "cli/commands/local",
-              "cli/commands/projects"
-=======
               "auth/index",
               "auth/overview"
->>>>>>> 3f536e9b
             ]
           },
           {
